"""
path_server.py

Copyright 2014 ETH Zurich

Licensed under the Apache License, Version 2.0 (the "License");
you may not use this file except in compliance with the License.
You may obtain a copy of the License at

http://www.apache.org/licenses/LICENSE-2.0

Unless required by applicable law or agreed to in writing, software
distributed under the License is distributed on an "AS IS" BASIS,
WITHOUT WARRANTIES OR CONDITIONS OF ANY KIND, either express or implied.
See the License for the specific language governing permissions and
limitations under the License.
"""

from lib.packet.host_addr import IPv4HostAddr
from lib.packet.pcb import *
from lib.packet.opaque_field import *
from lib.packet.path import EmptyPath 
from lib.packet.scion import SCIONPacket, IFIDRequest, IFIDReply, get_type,\
        Beacon, PathRequest, PathRecord, PathInfo
from lib.packet.scion import PacketType as PT
from lib.topology import ElementType, NeighborType
from infrastructure.server import ServerBase, SCION_UDP_PORT,\
        SCION_UDP_PS2EH_PORT 
import socket
import sys

PATHS_NO = 5 #TODO replace by configuration parameter

def update_dict(dictionary, key, values, elem_num=0):
    if key in dictionary:
        dictionary[key].extend(values)
    else:
        dictionary[key] = values 
    dictionary[key] = dictionary[key][-elem_num:]


class PathServer(ServerBase):
    """
    The SCION Beacon Server.
    """
    def __init__(self, addr, topo_file, config_file):
        ServerBase.__init__(self, addr, topo_file, config_file)
        self.up_paths = []
        self.down_paths = {}
        #TODO replace by pathstore instance
        self.pending_requests = {}#TODO three classes
        self.pending_targets = set() #used when local PS does not have uppath

    def handle_up_path(self, path_record):
        """
        Handles Up Path registration from local BS. 
        """
        pcbs = path_record.pcbs
        self.up_paths.extend(pcbs)
        self.up_paths = self.up_paths[-PATHS_NO:]
        print("Up-Path Registered")

        if self.pending_targets:
            next_hop = self.ifid2addr[pcb.rotf.if_id]
            path = pcb.get_core_path()
            for (isd, ad) in self.pending_targets:
                info = PathInfo.from_values(PathInfo.DOWN_PATH, isd, ad)
                path_request = PathRequest.from_values(self.addr, info, path)
                self.send(path_request, next_hop)
                print("PathRequest sent using (first) registered up-path")
            self.pending_targets.clear()

    #TODO: MOVE it to server?
#change [0] to current? check it
    def get_first_hop(self, spkt):
        """
        Returns first hop addr of down-path or end-host addr.
        """
        if isinstance(spkt.hdr.path, EmptyPath):
            return (spkt.hdr.dst_addr, SCION_UDP_PORT) 
        else:
            of = spkt.hdr.path.down_path_hops[0]
            return (self.ifid2addr[of.egress_if], SCION_UDP_PORT)

    def send_paths(self, path_request, paths):
        """
        Sends paths to requester (depending on server's location)
        """
        dst = path_request.hdr.src_addr
        path_request.hdr.path.reverse()
        path = path_request.hdr.path 
        path_reply = PathRecord.from_values(dst, path_request.info, paths, path)
        path_reply.hdr.set_downpath()
        (next_hop, port) = self.get_first_hop(path_reply)
        print ("Sending to PATH_REP, using path:",path, next_hop)
        self.send(path_reply, next_hop, port)

    def request_core(self, isd, ad):
        if not self.up_paths:
            self.pending_targets.add((isd,ad))
        else:
            pcb = self.up_paths[-1]
            next_hop = self.ifid2addr[pcb.rotf.if_id]
            path=pcb.get_core_path()
            info = PathInfo.from_values(PathInfo.DOWN_PATH, isd, ad)
            path_request = PathRequest.from_values(self.addr, info, path)
            self.send(path_request, next_hop)

    def request_isd(self):
        #define interisd pathinfo
        print("To implement")

    def handle_path_request(self, packet):
        print("PATH_REQ")
        #TODO inter isd request: if isd != myisd
        path_request = PathRequest(packet) 
        isd = path_request.info.isd 
        ad = path_request.info.ad 
        type = path_request.info.type

        paths_to_send  = []
        print (isd,ad)
        print(self.down_paths)
<<<<<<< HEAD
        if (type in [PathInfo.UP_PATH, PathInfo.BOTH_PATHS] and not
                self.config.is_core_ad):
=======
        if (type in [PathInfo.UP_PATH, PathInfo.BOTH] and not
                self.topology.is_core_ad):
>>>>>>> 7af93a1b
            if self.up_paths:
                paths_to_send.extend(self.up_paths)
            else:
                return
<<<<<<< HEAD
        if (type == PathInfo.DOWN_PATH or (type == PathInfo.BOTH_PATHS and not
            self.config.is_core_ad)):
=======
        if (type == PathInfo.DOWN_PATH or (type == PathInfo.BOTH and not
            self.topology.is_core_ad)):
>>>>>>> 7af93a1b
            if (isd, ad) in self.down_paths:
                paths_to_send.extend(self.down_paths[(isd, ad)])
            else:
                if not self.topology.is_core_ad:
                    self.request_core(isd, ad)
                elif isd != self.topology.isd_id:
                    self.request_isd(isd,ad)
                print("No downpath, request is pending.")
                paths_to_send = []
                update_dict(self.pending_requests, (isd, ad), [path_request])
        else:
            print("ERROR: Wrong path request")

        if paths_to_send:
            self.send_paths(path_request, paths_to_send)

    def handle_down_path(self, path_record):
        for pcb in path_record.pcbs:
            isd = pcb.get_isd()
            ad = pcb.get_last_ad() 
            update_dict(self.down_paths, (isd, ad), [pcb], PATHS_NO)
            print("PATH_REG", isd, ad)
        #here serve pending requests

    def dispatch_path_record(self, packet):
        rec = PathRecord(packet)
        if rec.info.type == PathInfo.UP_PATH and not self.topology.is_core_ad:
            self.handle_up_path(rec)
        if rec.info.type == PathInfo.DOWN_PATH:
            self.handle_down_path(rec)

    def handle_request(self, packet, sender, from_local_socket=True):
        """
        Main routine to handle incoming SCION packets.
        """
        spkt = SCIONPacket(packet)
        ptype = get_type(spkt)

        if ptype == PT.PATH_REQ:
            self.handle_path_request(packet)
        elif ptype == PT.PATH_REP:
            self.dispatch_path_record(packet)
        else: 
            print("Type %d not supported.", ptype)

def main():
    logging.basicConfig(level=logging.DEBUG)
    if len(sys.argv)!=4:
        print("run: %s IP topo_file conf_file" %sys.argv[0])
        sys.exit()
    ps=PathServer(IPv4HostAddr(sys.argv[1]), sys.argv[2], sys.argv[3])
    ps.run()

if __name__ == "__main__":
    main()<|MERGE_RESOLUTION|>--- conflicted
+++ resolved
@@ -121,24 +121,16 @@
         paths_to_send  = []
         print (isd,ad)
         print(self.down_paths)
-<<<<<<< HEAD
+
         if (type in [PathInfo.UP_PATH, PathInfo.BOTH_PATHS] and not
-                self.config.is_core_ad):
-=======
-        if (type in [PathInfo.UP_PATH, PathInfo.BOTH] and not
-                self.topology.is_core_ad):
->>>>>>> 7af93a1b
+            self.topology.is_core_ad):
             if self.up_paths:
                 paths_to_send.extend(self.up_paths)
             else:
                 return
-<<<<<<< HEAD
+
         if (type == PathInfo.DOWN_PATH or (type == PathInfo.BOTH_PATHS and not
-            self.config.is_core_ad)):
-=======
-        if (type == PathInfo.DOWN_PATH or (type == PathInfo.BOTH and not
             self.topology.is_core_ad)):
->>>>>>> 7af93a1b
             if (isd, ad) in self.down_paths:
                 paths_to_send.extend(self.down_paths[(isd, ad)])
             else:
